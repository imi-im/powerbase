module github.com/pocketbase/pocketbase

go 1.23

require (
	github.com/AlecAivazis/survey/v2 v2.3.7
	github.com/aws/aws-sdk-go-v2 v1.32.6
	github.com/aws/aws-sdk-go-v2/config v1.28.6
	github.com/aws/aws-sdk-go-v2/credentials v1.17.47
	github.com/aws/aws-sdk-go-v2/feature/s3/manager v1.17.43
	github.com/aws/aws-sdk-go-v2/service/s3 v1.71.0
	github.com/aws/smithy-go v1.22.1
	github.com/disintegration/imaging v1.6.2
	github.com/domodwyer/mailyak/v3 v3.6.2
	github.com/dop251/goja v0.0.0-20241009100908-5f46f2705ca3
	github.com/dop251/goja_nodejs v0.0.0-20240728170619-29b559befffc
	github.com/fatih/color v1.18.0
	github.com/fsnotify/fsnotify v1.7.0
	github.com/gabriel-vasile/mimetype v1.4.7
	github.com/ganigeorgiev/fexpr v0.4.1
	github.com/go-ozzo/ozzo-validation/v4 v4.3.0
	github.com/golang-jwt/jwt/v4 v4.5.1
	github.com/pocketbase/dbx v1.11.0
	github.com/pocketbase/tygoja v0.0.0-20241015175937-d6ff411a0f75
	github.com/spf13/cast v1.7.1
	github.com/spf13/cobra v1.8.1
	gocloud.dev v0.40.0
	golang.org/x/crypto v0.31.0
	golang.org/x/net v0.33.0
	golang.org/x/oauth2 v0.24.0
	golang.org/x/sync v0.10.0
	modernc.org/sqlite v1.34.3
)

require (
	github.com/asaskevich/govalidator v0.0.0-20230301143203-a9d515a09cc2 // indirect
	github.com/aws/aws-sdk-go-v2/aws/protocol/eventstream v1.6.7 // indirect
	github.com/aws/aws-sdk-go-v2/feature/ec2/imds v1.16.21 // indirect
	github.com/aws/aws-sdk-go-v2/internal/configsources v1.3.25 // indirect
	github.com/aws/aws-sdk-go-v2/internal/endpoints/v2 v2.6.25 // indirect
	github.com/aws/aws-sdk-go-v2/internal/ini v1.8.1 // indirect
	github.com/aws/aws-sdk-go-v2/internal/v4a v1.3.25 // indirect
	github.com/aws/aws-sdk-go-v2/service/internal/accept-encoding v1.12.1 // indirect
	github.com/aws/aws-sdk-go-v2/service/internal/checksum v1.4.6 // indirect
	github.com/aws/aws-sdk-go-v2/service/internal/presigned-url v1.12.6 // indirect
	github.com/aws/aws-sdk-go-v2/service/internal/s3shared v1.18.6 // indirect
	github.com/aws/aws-sdk-go-v2/service/sso v1.24.7 // indirect
	github.com/aws/aws-sdk-go-v2/service/ssooidc v1.28.6 // indirect
	github.com/aws/aws-sdk-go-v2/service/sts v1.33.2 // indirect
	github.com/dlclark/regexp2 v1.11.4 // indirect
	github.com/dop251/base64dec v0.0.0-20231022112746-c6c9f9a96217 // indirect
	github.com/dustin/go-humanize v1.0.1 // indirect
	github.com/go-sourcemap/sourcemap v2.1.4+incompatible // indirect
	github.com/golang/groupcache v0.0.0-20241129210726-2c02b8208cf8 // indirect
	github.com/google/pprof v0.0.0-20240727154555-813a5fbdbec8 // indirect
	github.com/google/uuid v1.6.0 // indirect
	github.com/googleapis/gax-go/v2 v2.14.0 // indirect
	github.com/hashicorp/golang-lru/v2 v2.0.7 // indirect
	github.com/inconshreveable/mousetrap v1.1.0 // indirect
	github.com/kballard/go-shellquote v0.0.0-20180428030007-95032a82bc51 // indirect
	github.com/mattn/go-colorable v0.1.13 // indirect
	github.com/mattn/go-isatty v0.0.20 // indirect
	github.com/mgutz/ansi v0.0.0-20200706080929-d51e80ef957d // indirect
	github.com/ncruces/go-strftime v0.1.9 // indirect
	github.com/remyoudompheng/bigfft v0.0.0-20230129092748-24d4a6f8daec // indirect
	github.com/spf13/pflag v1.0.5 // indirect
	github.com/stretchr/testify v1.8.2 // indirect
	go.opencensus.io v0.24.0 // indirect
<<<<<<< HEAD
	golang.org/x/exp v0.0.0-20241210172134-14434422244c // indirect
=======
>>>>>>> 7147633f
	golang.org/x/image v0.23.0 // indirect
	golang.org/x/mod v0.22.0 // indirect
	golang.org/x/sys v0.28.0 // indirect
	golang.org/x/term v0.27.0 // indirect
	golang.org/x/text v0.21.0 // indirect
	golang.org/x/tools v0.28.0 // indirect
	golang.org/x/xerrors v0.0.0-20240903120638-7835f813f4da // indirect
	google.golang.org/api v0.213.0 // indirect
	google.golang.org/genproto/googleapis/rpc v0.0.0-20241216192217-9240e9c98484 // indirect
	google.golang.org/grpc v1.69.2 // indirect
	google.golang.org/protobuf v1.36.0 // indirect
	modernc.org/gc/v3 v3.0.0-20241213165251-3bc300f6d0c9 // indirect
	modernc.org/libc v1.55.3 // indirect
	modernc.org/mathutil v1.6.0 // indirect
	modernc.org/memory v1.8.0 // indirect
	modernc.org/strutil v1.2.0 // indirect
	modernc.org/token v1.1.0 // indirect
)<|MERGE_RESOLUTION|>--- conflicted
+++ resolved
@@ -66,10 +66,6 @@
 	github.com/spf13/pflag v1.0.5 // indirect
 	github.com/stretchr/testify v1.8.2 // indirect
 	go.opencensus.io v0.24.0 // indirect
-<<<<<<< HEAD
-	golang.org/x/exp v0.0.0-20241210172134-14434422244c // indirect
-=======
->>>>>>> 7147633f
 	golang.org/x/image v0.23.0 // indirect
 	golang.org/x/mod v0.22.0 // indirect
 	golang.org/x/sys v0.28.0 // indirect
