<!DOCTYPE html>
<html lang="en">
<head>
    <meta charset="UTF-8" />
    <meta name="viewport" content="width=device-width, initial-scale=1.0" />
    <meta
        http-equiv="Content-Security-Policy"
        content="default-src 'self'; style-src 'self' 'unsafe-inline'; img-src 'self' http://127.0.0.1:* data: blob:; connect-src 'self' http://127.0.0.1:*; script-src 'self' 'sha256-GRUzBA7PzKYug7pqxv5rJaec5bwDCw1Vo6/IXwvD3Tc='"
    />

    <title>PocketBase</title>

    <link rel="apple-touch-icon" sizes="180x180" href="./images/favicon/apple-touch-icon.png">
    <link rel="icon" type="image/png" sizes="32x32" href="./images/favicon/favicon-32x32.png">
    <link rel="icon" type="image/png" sizes="16x16" href="./images/favicon/favicon-16x16.png">
    <link rel="manifest" href="./images/favicon/site.webmanifest">
    <link rel="mask-icon" href="./images/favicon/safari-pinned-tab.svg" color="#000000">
    <link rel="shortcut icon" href="./images/favicon/favicon.ico">
    <meta name="msapplication-TileColor" content="#ffffff">
    <meta name="msapplication-config" content="/images/favicon/browserconfig.xml">
    <meta name="theme-color" content="#ffffff">

    <!-- prefetch common tinymce resources to speed up the initial loading times -->
    <link rel="prefetch" href="./libs/tinymce/skins/content/default/content.min.css" as="style" />
    <link rel="prefetch" href="./libs/tinymce/skins/ui/pocketbase/skin.min.css" as="style" />
    <link rel="prefetch" href="./libs/tinymce/skins/ui/pocketbase/content.min.css" as="style" />
    <link rel="prefetch" href="./libs/tinymce/tinymce.min.js" as="script" />
    <link rel="prefetch" href="./libs/tinymce/themes/silver/theme.min.js" as="script" />
    <link rel="prefetch" href="./libs/tinymce/models/dom/model.min.js" as="script" />
    <link rel="prefetch" href="./libs/tinymce/icons/default/icons.min.js" as="script" />
    <link rel="prefetch" href="./libs/tinymce/plugins/directionality/plugin.min.js" as="script" />
    <link rel="prefetch" href="./libs/tinymce/plugins/autoresize/plugin.min.js" as="script" />
    <link rel="prefetch" href="./libs/tinymce/plugins/autolink/plugin.min.js" as="script" />
    <link rel="prefetch" href="./libs/tinymce/plugins/lists/plugin.min.js" as="script" />
    <link rel="prefetch" href="./libs/tinymce/plugins/link/plugin.min.js" as="script" />
    <link rel="prefetch" href="./libs/tinymce/plugins/image/plugin.min.js" as="script" />
    <link rel="prefetch" href="./libs/tinymce/plugins/searchreplace/plugin.min.js" as="script" />
    <link rel="prefetch" href="./libs/tinymce/plugins/fullscreen/plugin.min.js" as="script" />
    <link rel="prefetch" href="./libs/tinymce/plugins/media/plugin.min.js" as="script" />
    <link rel="prefetch" href="./libs/tinymce/plugins/table/plugin.min.js" as="script" />
    <link rel="prefetch" href="./libs/tinymce/plugins/code/plugin.min.js" as="script" />
    <link rel="prefetch" href="./libs/tinymce/plugins/codesample/plugin.min.js" as="script" />

    <script>
        window.Prism = window.Prism || {};
        window.Prism.manual = true;
    </script>
<<<<<<< HEAD
  <script type="module" crossorigin src="./assets/index-e4747107.js"></script>
=======
  <script type="module" crossorigin src="./assets/index-0eb25ec1.js"></script>
>>>>>>> d2406494
  <link rel="stylesheet" href="./assets/index-aca38a7a.css">
</head>
<body>
    <div id="app"></div>
    
</body>
</html><|MERGE_RESOLUTION|>--- conflicted
+++ resolved
@@ -45,11 +45,7 @@
         window.Prism = window.Prism || {};
         window.Prism.manual = true;
     </script>
-<<<<<<< HEAD
-  <script type="module" crossorigin src="./assets/index-e4747107.js"></script>
-=======
-  <script type="module" crossorigin src="./assets/index-0eb25ec1.js"></script>
->>>>>>> d2406494
+  <script type="module" crossorigin src="./assets/index-7d33ef4c.js"></script>
   <link rel="stylesheet" href="./assets/index-aca38a7a.css">
 </head>
 <body>
