--- conflicted
+++ resolved
@@ -45,11 +45,7 @@
         window.Prism = window.Prism || {};
         window.Prism.manual = true;
     </script>
-<<<<<<< HEAD
-  <script type="module" crossorigin src="./assets/index-09db7a88.js"></script>
-=======
-  <script type="module" crossorigin src="./assets/index-26bf667a.js"></script>
->>>>>>> 982f876a
+  <script type="module" crossorigin src="./assets/index-47fb2c5c.js"></script>
   <link rel="stylesheet" href="./assets/index-02776dd3.css">
 </head>
 <body>
