<!DOCTYPE html>
<html lang="en">
<head>
    <meta charset="UTF-8" />
    <meta name="viewport" content="width=device-width, initial-scale=1.0" />
    <meta
        http-equiv="Content-Security-Policy"
        content="default-src 'self'; style-src 'self' 'unsafe-inline'; img-src 'self' http://127.0.0.1:* data: blob:; connect-src 'self' http://127.0.0.1:*; script-src 'self' 'sha256-GRUzBA7PzKYug7pqxv5rJaec5bwDCw1Vo6/IXwvD3Tc='"
    />

    <title>PocketBase</title>

    <link rel="apple-touch-icon" sizes="180x180" href="./images/favicon/apple-touch-icon.png">
    <link rel="icon" type="image/png" sizes="32x32" href="./images/favicon/favicon-32x32.png">
    <link rel="icon" type="image/png" sizes="16x16" href="./images/favicon/favicon-16x16.png">
    <link rel="manifest" href="./images/favicon/site.webmanifest">
    <link rel="mask-icon" href="./images/favicon/safari-pinned-tab.svg" color="#000000">
    <link rel="shortcut icon" href="./images/favicon/favicon.ico">
    <meta name="msapplication-TileColor" content="#ffffff">
    <meta name="msapplication-config" content="/images/favicon/browserconfig.xml">
    <meta name="theme-color" content="#ffffff">

    <!-- prefetch common tinymce resources to speed up the initial loading times -->
    <link rel="prefetch" href="./libs/tinymce/skins/content/default/content.min.css" as="style" />
    <link rel="prefetch" href="./libs/tinymce/skins/ui/pocketbase/skin.min.css" as="style" />
    <link rel="prefetch" href="./libs/tinymce/skins/ui/pocketbase/content.min.css" as="style" />
    <link rel="prefetch" href="./libs/tinymce/tinymce.min.js" as="script" />
    <link rel="prefetch" href="./libs/tinymce/themes/silver/theme.min.js" as="script" />
    <link rel="prefetch" href="./libs/tinymce/models/dom/model.min.js" as="script" />
    <link rel="prefetch" href="./libs/tinymce/icons/default/icons.min.js" as="script" />
    <link rel="prefetch" href="./libs/tinymce/plugins/directionality/plugin.min.js" as="script" />
    <link rel="prefetch" href="./libs/tinymce/plugins/autoresize/plugin.min.js" as="script" />
    <link rel="prefetch" href="./libs/tinymce/plugins/autolink/plugin.min.js" as="script" />
    <link rel="prefetch" href="./libs/tinymce/plugins/lists/plugin.min.js" as="script" />
    <link rel="prefetch" href="./libs/tinymce/plugins/link/plugin.min.js" as="script" />
    <link rel="prefetch" href="./libs/tinymce/plugins/image/plugin.min.js" as="script" />
    <link rel="prefetch" href="./libs/tinymce/plugins/searchreplace/plugin.min.js" as="script" />
    <link rel="prefetch" href="./libs/tinymce/plugins/fullscreen/plugin.min.js" as="script" />
    <link rel="prefetch" href="./libs/tinymce/plugins/media/plugin.min.js" as="script" />
    <link rel="prefetch" href="./libs/tinymce/plugins/table/plugin.min.js" as="script" />
    <link rel="prefetch" href="./libs/tinymce/plugins/code/plugin.min.js" as="script" />
    <link rel="prefetch" href="./libs/tinymce/plugins/codesample/plugin.min.js" as="script" />

    <script>
        window.Prism = window.Prism || {};
        window.Prism.manual = true;
    </script>
<<<<<<< HEAD
  <script type="module" crossorigin src="./assets/index-4ff2c14d.js"></script>
  <link rel="stylesheet" href="./assets/index-799965c2.css">
=======
  <script type="module" crossorigin src="./assets/index-5d292e2c.js"></script>
  <link rel="stylesheet" href="./assets/index-64e78802.css">
>>>>>>> 1527b5ea
</head>
<body>
    <div id="app"></div>
    
</body>
</html><|MERGE_RESOLUTION|>--- conflicted
+++ resolved
@@ -45,13 +45,8 @@
         window.Prism = window.Prism || {};
         window.Prism.manual = true;
     </script>
-<<<<<<< HEAD
-  <script type="module" crossorigin src="./assets/index-4ff2c14d.js"></script>
+  <script type="module" crossorigin src="./assets/index-ff8094fd.js"></script>
   <link rel="stylesheet" href="./assets/index-799965c2.css">
-=======
-  <script type="module" crossorigin src="./assets/index-5d292e2c.js"></script>
-  <link rel="stylesheet" href="./assets/index-64e78802.css">
->>>>>>> 1527b5ea
 </head>
 <body>
     <div id="app"></div>
