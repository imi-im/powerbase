--- conflicted
+++ resolved
@@ -45,13 +45,8 @@
         window.Prism = window.Prism || {};
         window.Prism.manual = true;
     </script>
-<<<<<<< HEAD
-  <script type="module" crossorigin src="./assets/index-fae59489.js"></script>
+  <script type="module" crossorigin src="./assets/index-c66e91b9.js"></script>
   <link rel="stylesheet" href="./assets/index-c4fa918e.css">
-=======
-  <script type="module" crossorigin src="./assets/index-cd13b514.js"></script>
-  <link rel="stylesheet" href="./assets/index-d8c53b3d.css">
->>>>>>> 28c9f02c
 </head>
 <body>
     <div id="app"></div>
