<!DOCTYPE html>
<html lang="en">
<head>
    <meta charset="UTF-8" />
    <meta name="viewport" content="width=device-width, initial-scale=1.0" />
    <meta
        http-equiv="Content-Security-Policy"
        content="default-src 'self'; style-src 'self' 'unsafe-inline'; img-src 'self' http://127.0.0.1:* data: blob:; connect-src 'self' http://127.0.0.1:*; script-src 'self' 'sha256-GRUzBA7PzKYug7pqxv5rJaec5bwDCw1Vo6/IXwvD3Tc='"
    />

    <title>PocketBase</title>

    <link rel="apple-touch-icon" sizes="180x180" href="./images/favicon/apple-touch-icon.png">
    <link rel="icon" type="image/png" sizes="32x32" href="./images/favicon/favicon-32x32.png">
    <link rel="icon" type="image/png" sizes="16x16" href="./images/favicon/favicon-16x16.png">
    <link rel="manifest" href="./images/favicon/site.webmanifest">
    <link rel="mask-icon" href="./images/favicon/safari-pinned-tab.svg" color="#000000">
    <link rel="shortcut icon" href="./images/favicon/favicon.ico">
    <meta name="msapplication-TileColor" content="#ffffff">
    <meta name="msapplication-config" content="/images/favicon/browserconfig.xml">
    <meta name="theme-color" content="#ffffff">

    <!-- prefetch common tinymce resources to speed up the initial loading times -->
    <link rel="prefetch" href="./libs/tinymce/skins/content/default/content.min.css" as="style" />
    <link rel="prefetch" href="./libs/tinymce/skins/ui/pocketbase/skin.min.css" as="style" />
    <link rel="prefetch" href="./libs/tinymce/skins/ui/pocketbase/content.min.css" as="style" />
    <link rel="prefetch" href="./libs/tinymce/tinymce.min.js" as="script" />
    <link rel="prefetch" href="./libs/tinymce/themes/silver/theme.min.js" as="script" />
    <link rel="prefetch" href="./libs/tinymce/models/dom/model.min.js" as="script" />
    <link rel="prefetch" href="./libs/tinymce/icons/default/icons.min.js" as="script" />
    <link rel="prefetch" href="./libs/tinymce/plugins/directionality/plugin.min.js" as="script" />
    <link rel="prefetch" href="./libs/tinymce/plugins/autoresize/plugin.min.js" as="script" />
    <link rel="prefetch" href="./libs/tinymce/plugins/autolink/plugin.min.js" as="script" />
    <link rel="prefetch" href="./libs/tinymce/plugins/lists/plugin.min.js" as="script" />
    <link rel="prefetch" href="./libs/tinymce/plugins/link/plugin.min.js" as="script" />
    <link rel="prefetch" href="./libs/tinymce/plugins/image/plugin.min.js" as="script" />
    <link rel="prefetch" href="./libs/tinymce/plugins/searchreplace/plugin.min.js" as="script" />
    <link rel="prefetch" href="./libs/tinymce/plugins/fullscreen/plugin.min.js" as="script" />
    <link rel="prefetch" href="./libs/tinymce/plugins/media/plugin.min.js" as="script" />
    <link rel="prefetch" href="./libs/tinymce/plugins/table/plugin.min.js" as="script" />
    <link rel="prefetch" href="./libs/tinymce/plugins/code/plugin.min.js" as="script" />
    <link rel="prefetch" href="./libs/tinymce/plugins/codesample/plugin.min.js" as="script" />

    <script>
        window.Prism = window.Prism || {};
        window.Prism.manual = true;
    </script>
<<<<<<< HEAD
  <script type="module" crossorigin src="./assets/index-29ddadec.js"></script>
=======
  <script type="module" crossorigin src="./assets/index-79bb649c.js"></script>
>>>>>>> 0478f848
  <link rel="stylesheet" href="./assets/index-d8c53b3d.css">
</head>
<body>
    <div id="app"></div>
    
</body>
</html><|MERGE_RESOLUTION|>--- conflicted
+++ resolved
@@ -45,11 +45,7 @@
         window.Prism = window.Prism || {};
         window.Prism.manual = true;
     </script>
-<<<<<<< HEAD
-  <script type="module" crossorigin src="./assets/index-29ddadec.js"></script>
-=======
-  <script type="module" crossorigin src="./assets/index-79bb649c.js"></script>
->>>>>>> 0478f848
+  <script type="module" crossorigin src="./assets/index-175eb3d6.js"></script>
   <link rel="stylesheet" href="./assets/index-d8c53b3d.css">
 </head>
 <body>
