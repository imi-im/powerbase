--- conflicted
+++ resolved
@@ -9,8 +9,4 @@
 PB_JS_SDK_URL          = "https://github.com/pocketbase/js-sdk"
 PB_DART_SDK_URL        = "https://github.com/pocketbase/dart-sdk"
 PB_RELEASES            = "https://github.com/pocketbase/pocketbase/releases"
-<<<<<<< HEAD
-PB_VERSION             = "v0.20.0-rc2"
-=======
-PB_VERSION             = "v0.19.4"
->>>>>>> d2406494
+PB_VERSION             = "v0.20.0-rc3"